--- conflicted
+++ resolved
@@ -51,10 +51,7 @@
 
             # start
             scheduler.start()
-<<<<<<< HEAD
-            # exit()
-=======
->>>>>>> 57f0a6f3
+
             print("start to test sql")
             sqls = self.load_test_sqls()
             for i, sql in enumerate(sqls):
@@ -100,7 +97,8 @@
             scheduler.register_event(EventEnum.PERIODIC_COLLECTION_EVENT, period_collect_event)
 
             # dynamically update model
-            period_train_event = LeroPeriodTrainingEvent(dynamic_training_data_save_table, config, 100, lero_pilot_model)
+            period_train_event = LeroPeriodTrainingEvent(dynamic_training_data_save_table, config, 100,
+                                                         lero_pilot_model)
             scheduler.register_event(EventEnum.PERIOD_TRAIN_EVENT, period_train_event)
 
             # start
@@ -114,7 +112,6 @@
                 scheduler.simulate_db_console(sql)
         finally:
             pilotscope_exit()
-
 
     def test_pg_plan(self):
         try:
