--- conflicted
+++ resolved
@@ -38,13 +38,8 @@
             pwd=datasource_conn_info["pwd"]
         )
         self.config.set_spark_session_config({
-<<<<<<< HEAD
             "spark.sql.pilotscope.enabled": True,
             "spark.executor.memory": "20g"
-=======
-            "spark.sql.pilotscope.enabled": True, 
-            "spark.driver.memory": "20g"
->>>>>>> 701d8dde
         })
         self.config.set_db_type(DatabaseEnum.SPARK)
         self.table_name = "lero"
@@ -57,54 +52,27 @@
 
     def test_get_hint_sql(self):
         # print(self.db_controller.connection.sparkContext.getConf().getAll())
-<<<<<<< HEAD
         self.db_controller.load_all_tables_from_datasource()
         self.db_controller.set_hint("spark.sql.autoBroadcastJoinThreshold", "1234")
         self.db_controller.set_hint("spark.execution.memory", "1234")
-=======
-        #self.db_controller.load_all_tables_from_datasource()
-        self.db_controller.load_table_if_exists_in_datasource("test_create_table")
-        assert self.db_controller.get_hint_sql("spark.sql.autoBroadcastJoinThreshold", "1234") == SUCCESS
-        assert self.db_controller.get_hint_sql("spark.execution.memory", "1234") == FAILURE
->>>>>>> 701d8dde
         self.db_controller.clear_all_tables()
 
     def test_create_table(self):
-<<<<<<< HEAD
-        self.db_controller.load_all_tables_from_datasource()
+        # self.db_controller.load_all_tables_from_datasource()
+        self.db_controller.load_table_if_exists_in_datasource("test_create_table")
+        # self.db_controller.connect_if_loss()
         self.db_controller.create_table_if_absences("test_create_table", {"ID": 1, "name": "Tom"})
         self.db_controller.clear_all_tables()
-        pass
 
-    def test_get_table_row_count(self):
-        self.db_controller.load_all_tables_from_datasource()
-        self.db_controller.get_table_row_count("test_create_table")
-
-=======
-        #self.db_controller.load_all_tables_from_datasource()
-        self.db_controller.load_table_if_exists_in_datasource("test_create_table")
-        #self.db_controller.connect_if_loss()
-        self.db_controller.create_table_if_absences("test_create_table", {"ID": 1, "name": "Tom"})
-        self.db_controller.clear_all_tables()
-        
     def test_insert(self):
-        #self.db_controller.load_all_tables_from_datasource()
+        # self.db_controller.load_all_tables_from_datasource()
         self.db_controller.load_table_if_exists_in_datasource("test_create_table")
         self.db_controller.create_table_if_absences("test_create_table", {"ID": 1, "name": "Tom"})
->>>>>>> 701d8dde
         assert (self.db_controller.get_table_row_count("test_create_table") == 0)
         self.db_controller.persist_tables()
         self.db_controller.insert("test_create_table", {"ID": 1, "name": "Tom"}, persist=False)
         assert (self.db_controller.get_table_row_count("test_create_table") == 1)
         self.db_controller.clear_all_tables()
-<<<<<<< HEAD
-
-    def test_insert(self):
-        self.db_controller.load_all_tables_from_datasource()
-        # self.db_controller.connect_if_loss()
-        self.db_controller.create_table_if_absences("test_create_table", {"ID": 1, "name": "Tom"})
-        self.db_controller.insert("test_create_table", {"ID": 1, "name": "Tom"})
-=======
         # as the insertion above was not persisted, here the table will still be empty
         self.db_controller.load_table_if_exists_in_datasource("test_create_table")
         assert (self.db_controller.get_table_row_count("test_create_table") == 0)
@@ -114,21 +82,15 @@
         # as the insertion above was persisted, here the table will be non-empty
         self.db_controller.load_table_if_exists_in_datasource("test_create_table")
         assert (self.db_controller.get_table_row_count("test_create_table") == 1)
-        
+
         # reset the table status
         self.db_controller.name_2_table["test_create_table"].clear_rows(self.db_controller.engine, persist=True)
->>>>>>> 701d8dde
         self.db_controller.clear_all_tables()
 
     def test_set_and_recover_knobs(self):
-<<<<<<< HEAD
-        self.db_controller.load_all_tables_from_datasource()
+        # self.db_controller.load_all_tables_from_datasource()
+        self.db_controller.load_table_if_exists_in_datasource("test_create_table")
         # self.db_controller.connect_if_loss()
-=======
-        #self.db_controller.load_all_tables_from_datasource()
-        self.db_controller.load_table_if_exists_in_datasource("test_create_table")
-        #self.db_controller.connect_if_loss()
->>>>>>> 701d8dde
 
         self.db_controller.write_knob_to_file(
             {"spark.sql.ansi.enabled": "true", "spark.sql.autoBroadcastJoinThreshold": "1234"})
@@ -141,14 +103,9 @@
         self.db_controller.clear_all_tables()
 
     def test_plan_and_get_cost(self):
-<<<<<<< HEAD
-        self.db_controller.load_all_tables_from_datasource()
+        # self.db_controller.load_all_tables_from_datasource()
+        self.db_controller.load_table_if_exists_in_datasource("test_create_table")
         # self.db_controller.connect_if_loss()
-=======
-        #self.db_controller.load_all_tables_from_datasource()
-        self.db_controller.load_table_if_exists_in_datasource("test_create_table")
-        #self.db_controller.connect_if_loss()
->>>>>>> 701d8dde
 
         self.db_controller.write_knob_to_file({
             "spark.sql.cbo.enabled": "true",
@@ -169,16 +126,11 @@
         self.db_controller.clear_all_tables()
 
     def test_execute(self):
-<<<<<<< HEAD
-        self.db_controller.load_all_tables_from_datasource()
-        # self.db_controller.connect_if_loss()
-=======
-        #self.db_controller.load_all_tables_from_datasource()
+        # self.db_controller.load_all_tables_from_datasource()
         self.db_controller.load_table_if_exists_in_datasource("test_create_table")
         self.db_controller.load_table_if_exists_in_datasource("badges")
         self.db_controller.load_table_if_exists_in_datasource("posts")
-        #self.db_controller.connect_if_loss()
->>>>>>> 701d8dde
+        # self.db_controller.connect_if_loss()
         res = self.db_controller.execute(
             '/*pilotscope {"anchor": {"EXECUTION_TIME_FETCH_ANCHOR": {"enable": true, "name": "EXECUTION_TIME_FETCH_ANCHOR"}}, "enableTerminate": true, "enableReceiveData": true, "port": 57205, "url": "localhost", "tid": "140335169763072"} pilotscope*/ select  count(*) from badges as b,     posts as p where b.UserId = p.OwnerUserId  AND p.PostTypeId=2  AND p.Score>=0  AND p.Score<=20  AND p.CommentCount<=12  AND p.CreationDate>=\'2010-09-05 08:36:31\';',
             True
