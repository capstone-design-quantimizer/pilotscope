--- conflicted
+++ resolved
@@ -60,10 +60,6 @@
             if not self.db_controller.is_connect():
                 self.db_controller.connect_if_loss()
             TimeStatistic.end("connect_if_loss")
-<<<<<<< HEAD
-
-=======
->>>>>>> b1854b89
 
             origin_sql = sql
             enable_receive_pilot_data = self.is_need_to_receive_data(self.anchor_to_handlers)
@@ -80,11 +76,7 @@
             is_execute_comment_sql = self.is_execute_comment_sql(self.anchor_to_handlers)
 
             TimeStatistic.start("_execute_sqls")
-<<<<<<< HEAD
-            records = self._execute_sqls(comment_sql, is_execute_comment_sql)
-=======
             records, python_sql_execution_time = self._execute_sqls(comment_sql, is_execute_comment_sql)
->>>>>>> b1854b89
             TimeStatistic.end("_execute_sqls")
 
             # wait to fetch data
@@ -103,12 +95,9 @@
             TimeStatistic.start("_fetch_data_from_outer")
             self._fetch_data_from_outer(origin_sql, data)
             TimeStatistic.end("_fetch_data_from_outer")
-<<<<<<< HEAD
-=======
 
             if self.config.db_type == DatabaseEnum.SPARK:
                 self._add_execution_time_from_python(data, python_sql_execution_time)
->>>>>>> b1854b89
 
             # clear state
             if is_reset:
@@ -227,11 +216,6 @@
         TimeStatistic.end("execute_before_comment_sql")
 
         TimeStatistic.start("self.db_controller.execute")
-<<<<<<< HEAD
-        records= self.db_controller.execute(comment_sql, fetch=True) if is_execute_comment_sql else None
-        TimeStatistic.end("self.db_controller.execute")
-        return records
-=======
         records = python_sql_execution_time = None
         if is_execute_comment_sql:
             start_time = time.time()
@@ -239,7 +223,6 @@
             python_sql_execution_time = time.time() - start_time
         TimeStatistic.end("self.db_controller.execute")
         return records, python_sql_execution_time
->>>>>>> b1854b89
 
     def _get_anchor_params_as_comment(self):
         anchor_params = {}
