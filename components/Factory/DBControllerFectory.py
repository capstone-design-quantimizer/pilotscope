from DBController.BaseDBController import BaseDBController
from DBController.PostgreSQLController import PostgreSQLController
from DBController.SparkSQLController import SparkSQLController
from PilotConfig import PilotConfig
from PilotEnum import DatabaseEnum


class DBControllerFactory:
    identifier_2_db_controller = {}

    @classmethod
    def get_db_controller(cls, config: PilotConfig, echo=False, allow_to_create_db=False, enable_simulate_index=False):
        identifier = cls._get_identifier(config, echo, allow_to_create_db, enable_simulate_index)

        if identifier in DBControllerFactory.identifier_2_db_controller:
            db_controller: BaseDBController = cls.identifier_2_db_controller[identifier]
            db_controller.connect_if_loss()
            return db_controller

        db_controller = None
        if config.db_type == DatabaseEnum.POSTGRESQL:
<<<<<<< HEAD
            db_controller = PostgreSQLController(config, echo, allow_to_create_db, enable_simulate_index)
=======
            return PostgreSQLController(config, echo, allow_to_create_db)
        elif config.db_type == DatabaseEnum.SPARK:
            return SparkSQLController(config, echo, allow_to_create_db)
>>>>>>> d45b41fb
        else:
            raise RuntimeError()

        DBControllerFactory.identifier_2_db_controller[identifier] = db_controller
        return db_controller

    @classmethod
    def _get_identifier(cls, config: PilotConfig, echo=False, allow_to_create_db=False, enable_simulate_index=False):
        return "{}_{}".format(config, enable_simulate_index)<|MERGE_RESOLUTION|>--- conflicted
+++ resolved
@@ -19,13 +19,10 @@
 
         db_controller = None
         if config.db_type == DatabaseEnum.POSTGRESQL:
-<<<<<<< HEAD
             db_controller = PostgreSQLController(config, echo, allow_to_create_db, enable_simulate_index)
-=======
             return PostgreSQLController(config, echo, allow_to_create_db)
         elif config.db_type == DatabaseEnum.SPARK:
             return SparkSQLController(config, echo, allow_to_create_db)
->>>>>>> d45b41fb
         else:
             raise RuntimeError()
 
