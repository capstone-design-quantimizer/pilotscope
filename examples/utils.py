import json
from copy import copy

from DBController.BaseDBController import BaseDBController
from common.Index import Index
from common.TimeStatistic import TimeStatistic
from common.Util import json_str_to_json_obj


def load_training_sql(db):
    if "stats" in db:
        return load_sql("../examples/stats_train.txt")
    elif "imdb" in db:
        return load_sql("../examples/job_train_ascii.txt")
    elif "tpcds" in db.lower():
<<<<<<< HEAD
        raise NotImplementedError
=======
        return load_sql("../examples/tpcds_train_sql.txt")
>>>>>>> b1854b89
    else:
        raise NotImplementedError


def load_test_sql(db):
    if "stats" in db:
        return load_sql("../examples/stats_test.txt")
    elif "imdb" in db:
        return load_sql("../examples/job_test.txt")
    elif "tpcds" in db.lower():
<<<<<<< HEAD
        raise NotImplementedError
=======
        return load_sql("../examples/tpcds_test_sql.txt")
>>>>>>> b1854b89
    else:
        raise NotImplementedError


def load_sql(file):
    with open(file) as f:
        sqls = []
        line = f.readline()
        while line is not None and line != "":
            if "#" in line:
                sqls.append(line.split("#####")[1])
            else:
                sqls.append(line)
            line = f.readline()
        return sqls


def scale_card(subquery_2_card: dict, factor):
    res = {}
    for key, value in subquery_2_card.items():
        res[key] = value * factor
    return res


def compress_anchor_name(name_2_values):
    res = {}
    for name, value in name_2_values.items():
        res[name.split("_")[0]] = value
    return res


def add_remain_time_statistic():
    TimeStatistic.get_sum_data()


def recover_stats_index(db_controller: BaseDBController):
    db_controller.drop_all_indexes()
    db_controller.execute("create index idx_posts_owneruserid on posts using btree(owneruserid);")
    db_controller.execute("create index  idx_posts_lasteditoruserid on posts using btree(lasteditoruserid);")
    db_controller.execute("create index idx_postlinks_relatedpostid on postLinks using btree(relatedpostid);")
    db_controller.execute("create index idx_postlinks_postid on postLinks using btree(postid);")
    db_controller.execute("create index idx_posthistory_postid on postHistory using btree(postid);")
    db_controller.execute("create index idx_posthistory_userid on postHistory using btree(userid);")
    db_controller.execute("create index idx_comments_postid on comments using btree(postid);")
    db_controller.execute("create index idx_comments_userid on comments using btree(userid);")
    db_controller.execute("create index idx_votes_userid on votes using btree(userid);")
    db_controller.execute("create index idx_votes_postid on votes using btree(postid);")
    db_controller.execute("create index idx_badges_userid on badges using btree(userid);")
    db_controller.execute("create index idx_tags_excerptpostid on tags using btree(excerptpostid);")


def recover_imdb_index(db_controller: BaseDBController):
    queries = [
        'CREATE INDEX "person_id_aka_name" ON "public"."aka_name" USING btree ("person_id");',
        'CREATE INDEX "kind_id_aka_title" ON "public"."aka_title" USING btree ("kind_id");',
        'CREATE INDEX "movie_id_aka_title" ON "public"."aka_title" USING btree ("movie_id");',
        'CREATE INDEX "movie_id_cast_info" ON "public"."cast_info" USING btree ("movie_id");',
        'CREATE INDEX "person_id_cast_info" ON "public"."cast_info" USING btree ("person_id");',
        'CREATE INDEX "person_role_id_cast_info" ON "public"."cast_info" USING btree ("person_role_id");',
        'CREATE INDEX "role_id_cast_info" ON "public"."cast_info" USING btree ("role_id");',
        'CREATE INDEX "movie_id_complete_cast" ON "public"."complete_cast" USING btree ("movie_id");',
        'CREATE INDEX "status_id_complete_cast" ON "public"."complete_cast" USING btree ("status_id");',
        'CREATE INDEX "subject_id_complete_cast" ON "public"."complete_cast" USING btree ("subject_id");',
        'CREATE INDEX "company_id_movie_companies" ON "public"."movie_companies" USING btree ("company_id");',
        'CREATE INDEX "company_type_id_movie_companies" ON "public"."movie_companies" USING btree ("company_type_id");',
        'CREATE INDEX "movie_id_movie_companies" ON "public"."movie_companies" USING btree ("movie_id");',
        'CREATE INDEX "info_type_id_movie_info" ON "public"."movie_info" USING btree ("info_type_id");',
        'CREATE INDEX "movie_id_movie_info" ON "public"."movie_info" USING btree ("movie_id");',
        'CREATE INDEX "info_type_id_movie_info_idx" ON "public"."movie_info_idx" USING btree ("info_type_id");',
        'CREATE INDEX "movie_id_movie_info_idx" ON "public"."movie_info_idx" USING btree ("movie_id");',
        'CREATE INDEX "keyword_id_movie_keyword" ON "public"."movie_keyword" USING btree ("keyword_id");',
        'CREATE INDEX "movie_id_movie_keyword" ON "public"."movie_keyword" USING btree ("movie_id");',
        'CREATE INDEX "link_type_id_movie_link" ON "public"."movie_link" USING btree ("link_type_id");',
        'CREATE INDEX "linked_movie_id_movie_link" ON "public"."movie_link" USING btree ("linked_movie_id");',
        'CREATE INDEX "movie_id_movie_link" ON "public"."movie_link" USING btree ("movie_id");',
        'CREATE INDEX "info_type_id_person_info" ON "public"."person_info" USING btree ("info_type_id");',
        'CREATE INDEX "person_id_person_info" ON "public"."person_info" USING btree ("person_id");',
        'CREATE INDEX "kind_id_title" ON "public"."title" USING btree ("kind_id");'
    ]

    for query in queries:
        db_controller.execute(query)


def to_pilot_index(index):
    columns = [c.name for c in index.columns]
    pilot_index = Index(columns=columns, table=index.table().name, index_name=index.index_idx())
    if hasattr(index, "hypopg_oid"):
        pilot_index.hypopg_oid = index.hypopg_oid
    if hasattr(index, "hypopg_name"):
        pilot_index.hypopg_name = index.hypopg_name
    return pilot_index


def to_tree_json(spark_plan):
    plan = json_str_to_json_obj(spark_plan)
    if isinstance(plan["Plan"], list):
        plan["Plan"], _ = _to_tree_json(plan["Plan"], 0)
    return plan


def _to_tree_json(targets, index=0):
    node = targets[index]
    num_children = node["num-children"]

    all_child_node_size = 0
    if num_children == 0:
        # +1 is self
        return node, all_child_node_size + 1

    left_node, left_size = _to_tree_json(targets, index + all_child_node_size + 1)
    node["Plans"] = [left_node]
    all_child_node_size += left_size

    if num_children == 2:
        right_node, right_size = _to_tree_json(targets, index + all_child_node_size + 1)
        node["Plans"].append(right_node)
        all_child_node_size += right_size

    return node, all_child_node_size + 1<|MERGE_RESOLUTION|>--- conflicted
+++ resolved
@@ -13,11 +13,7 @@
     elif "imdb" in db:
         return load_sql("../examples/job_train_ascii.txt")
     elif "tpcds" in db.lower():
-<<<<<<< HEAD
-        raise NotImplementedError
-=======
         return load_sql("../examples/tpcds_train_sql.txt")
->>>>>>> b1854b89
     else:
         raise NotImplementedError
 
@@ -28,11 +24,7 @@
     elif "imdb" in db:
         return load_sql("../examples/job_test.txt")
     elif "tpcds" in db.lower():
-<<<<<<< HEAD
-        raise NotImplementedError
-=======
         return load_sql("../examples/tpcds_test_sql.txt")
->>>>>>> b1854b89
     else:
         raise NotImplementedError
 
